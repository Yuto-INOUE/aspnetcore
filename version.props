--- conflicted
+++ resolved
@@ -6,16 +6,11 @@
     <VersionPrefix>$(AspNetCoreMajorVersion).$(AspNetCoreMinorVersion).$(AspNetCorePatchVersion)</VersionPrefix>
     <PrereleaseVersionLabel>preview1</PrereleaseVersionLabel>
 
-<<<<<<< HEAD
+    <!-- The 'human friendly' version to display in installers. In pre-release builds, this might be "2.0.7 Preview 2" -->
+    <PackageBrandingVersion>$(VersionPrefix) Preview 1</PackageBrandingVersion>
+
     <ExperimentalVersionPrefix>0.2.0</ExperimentalVersionPrefix>
     <ExperimentalVersionSuffix>alpha1</ExperimentalVersionSuffix>
-=======
-    <!-- The 'human friendly' version to display in installers. In pre-release builds, this might be "2.0.7 Preview 2" -->
-    <PackageBrandingVersion>$(VersionPrefix)</PackageBrandingVersion>
-
-    <ExperimentalVersionPrefix>0.1.1</ExperimentalVersionPrefix>
-    <ExperimentalVersionSuffix>rtm</ExperimentalVersionSuffix>
->>>>>>> 6586c921
 
     <PackageVersionSuffix Condition=" '$(IsFinalBuild)' != 'true' AND '$(PrereleaseVersionLabel)' != '' ">$(PrereleaseVersionLabel)</PackageVersionSuffix>
     <PackageVersionSuffix Condition=" '$(IsFinalBuild)' != 'true' AND '$(BuildNumber)' != '' ">$(PackageVersionSuffix)-$(BuildNumber)</PackageVersionSuffix>
