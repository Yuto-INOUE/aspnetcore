<?xml version="1.0" encoding="utf-8"?>
<!--

  This file is used by automation to update Versions.props and may be used for other purposes, such as
  static analysis to determine the repo dependency graph.  It should only be modified manually when adding
  or removing dependencies. Updating versions should be done using the `darc` command line tool.

  See https://github.com/dotnet/arcade/blob/master/Documentation/Darc.md for instructions on using darc.
-->
<Dependencies>
  <ProductDependencies>
    <Dependency Name="Microsoft.AspNetCore.Blazor.Mono" Version="5.0.0-alpha1.19469.3">
      <Uri>https://github.com/aspnet/Blazor</Uri>
      <Sha>c40e84b148da9e83864682303ee0a9f0a5034bda</Sha>
    </Dependency>
<<<<<<< HEAD
    <Dependency Name="Microsoft.AspNetCore.Razor.Language" Version="3.1.0-preview1.19501.1">
      <Uri>https://github.com/aspnet/AspNetCore-Tooling</Uri>
      <Sha>1e85487b5011a3541c78be97baa4407abf87ea1a</Sha>
    </Dependency>
    <Dependency Name="Microsoft.AspNetCore.Mvc.Razor.Extensions" Version="3.1.0-preview1.19501.1">
      <Uri>https://github.com/aspnet/AspNetCore-Tooling</Uri>
      <Sha>1e85487b5011a3541c78be97baa4407abf87ea1a</Sha>
    </Dependency>
    <Dependency Name="Microsoft.CodeAnalysis.Razor" Version="3.1.0-preview1.19501.1">
      <Uri>https://github.com/aspnet/AspNetCore-Tooling</Uri>
      <Sha>1e85487b5011a3541c78be97baa4407abf87ea1a</Sha>
    </Dependency>
    <Dependency Name="Microsoft.NET.Sdk.Razor" Version="3.1.0-preview1.19501.1">
      <Uri>https://github.com/aspnet/AspNetCore-Tooling</Uri>
      <Sha>1e85487b5011a3541c78be97baa4407abf87ea1a</Sha>
=======
    <Dependency Name="Microsoft.AspNetCore.Razor.Language" Version="5.0.0-alpha1.19473.2">
      <Uri>https://github.com/aspnet/AspNetCore-Tooling</Uri>
      <Sha>2990c1bb3187805c7db80f3f81d5c390918ebd1a</Sha>
    </Dependency>
    <Dependency Name="Microsoft.AspNetCore.Mvc.Razor.Extensions" Version="5.0.0-alpha1.19473.2">
      <Uri>https://github.com/aspnet/AspNetCore-Tooling</Uri>
      <Sha>2990c1bb3187805c7db80f3f81d5c390918ebd1a</Sha>
    </Dependency>
    <Dependency Name="Microsoft.CodeAnalysis.Razor" Version="5.0.0-alpha1.19473.2">
      <Uri>https://github.com/aspnet/AspNetCore-Tooling</Uri>
      <Sha>2990c1bb3187805c7db80f3f81d5c390918ebd1a</Sha>
    </Dependency>
    <Dependency Name="Microsoft.NET.Sdk.Razor" Version="5.0.0-alpha1.19473.2">
      <Uri>https://github.com/aspnet/AspNetCore-Tooling</Uri>
      <Sha>2990c1bb3187805c7db80f3f81d5c390918ebd1a</Sha>
>>>>>>> cd2983bf
    </Dependency>
    <Dependency Name="dotnet-ef" Version="5.0.0-alpha1.19473.5">
      <Uri>https://github.com/aspnet/EntityFrameworkCore</Uri>
      <Sha>80a9f9f20d21e211a918c9090ffe26a2392c164b</Sha>
    </Dependency>
    <Dependency Name="Microsoft.EntityFrameworkCore.InMemory" Version="5.0.0-alpha1.19473.5">
      <Uri>https://github.com/aspnet/EntityFrameworkCore</Uri>
      <Sha>80a9f9f20d21e211a918c9090ffe26a2392c164b</Sha>
    </Dependency>
    <Dependency Name="Microsoft.EntityFrameworkCore.Relational" Version="5.0.0-alpha1.19473.5">
      <Uri>https://github.com/aspnet/EntityFrameworkCore</Uri>
      <Sha>80a9f9f20d21e211a918c9090ffe26a2392c164b</Sha>
    </Dependency>
    <Dependency Name="Microsoft.EntityFrameworkCore.Sqlite" Version="5.0.0-alpha1.19473.5">
      <Uri>https://github.com/aspnet/EntityFrameworkCore</Uri>
      <Sha>80a9f9f20d21e211a918c9090ffe26a2392c164b</Sha>
    </Dependency>
    <Dependency Name="Microsoft.EntityFrameworkCore.SqlServer" Version="5.0.0-alpha1.19473.5">
      <Uri>https://github.com/aspnet/EntityFrameworkCore</Uri>
      <Sha>80a9f9f20d21e211a918c9090ffe26a2392c164b</Sha>
    </Dependency>
    <Dependency Name="Microsoft.EntityFrameworkCore.Tools" Version="5.0.0-alpha1.19473.5">
      <Uri>https://github.com/aspnet/EntityFrameworkCore</Uri>
      <Sha>80a9f9f20d21e211a918c9090ffe26a2392c164b</Sha>
    </Dependency>
    <Dependency Name="Microsoft.EntityFrameworkCore" Version="5.0.0-alpha1.19473.5">
      <Uri>https://github.com/aspnet/EntityFrameworkCore</Uri>
      <Sha>80a9f9f20d21e211a918c9090ffe26a2392c164b</Sha>
    </Dependency>
    <Dependency Name="Microsoft.AspNetCore.Analyzer.Testing" Version="5.0.0-alpha1.19472.1" CoherentParentDependency="Microsoft.EntityFrameworkCore">
      <Uri>https://github.com/aspnet/Extensions</Uri>
      <Sha>46d76f9a189ee68852d136c577364b7b0955257a</Sha>
    </Dependency>
    <Dependency Name="Microsoft.AspNetCore.BenchmarkRunner.Sources" Version="5.0.0-alpha1.19472.1" CoherentParentDependency="Microsoft.EntityFrameworkCore">
      <Uri>https://github.com/aspnet/Extensions</Uri>
      <Sha>46d76f9a189ee68852d136c577364b7b0955257a</Sha>
    </Dependency>
    <Dependency Name="Microsoft.Extensions.ActivatorUtilities.Sources" Version="5.0.0-alpha1.19472.1" CoherentParentDependency="Microsoft.EntityFrameworkCore">
      <Uri>https://github.com/aspnet/Extensions</Uri>
      <Sha>46d76f9a189ee68852d136c577364b7b0955257a</Sha>
    </Dependency>
    <Dependency Name="Microsoft.Extensions.Caching.Abstractions" Version="5.0.0-alpha1.19472.1" CoherentParentDependency="Microsoft.EntityFrameworkCore">
      <Uri>https://github.com/aspnet/Extensions</Uri>
      <Sha>46d76f9a189ee68852d136c577364b7b0955257a</Sha>
    </Dependency>
    <Dependency Name="Microsoft.Extensions.Caching.Memory" Version="5.0.0-alpha1.19472.1" CoherentParentDependency="Microsoft.EntityFrameworkCore">
      <Uri>https://github.com/aspnet/Extensions</Uri>
      <Sha>46d76f9a189ee68852d136c577364b7b0955257a</Sha>
    </Dependency>
    <Dependency Name="Microsoft.Extensions.Caching.SqlServer" Version="5.0.0-alpha1.19472.1" CoherentParentDependency="Microsoft.EntityFrameworkCore">
      <Uri>https://github.com/aspnet/Extensions</Uri>
      <Sha>46d76f9a189ee68852d136c577364b7b0955257a</Sha>
    </Dependency>
    <Dependency Name="Microsoft.Extensions.Caching.StackExchangeRedis" Version="5.0.0-alpha1.19472.1" CoherentParentDependency="Microsoft.EntityFrameworkCore">
      <Uri>https://github.com/aspnet/Extensions</Uri>
      <Sha>46d76f9a189ee68852d136c577364b7b0955257a</Sha>
    </Dependency>
    <Dependency Name="Microsoft.Extensions.CommandLineUtils.Sources" Version="5.0.0-alpha1.19472.1" CoherentParentDependency="Microsoft.EntityFrameworkCore">
      <Uri>https://github.com/aspnet/Extensions</Uri>
      <Sha>46d76f9a189ee68852d136c577364b7b0955257a</Sha>
    </Dependency>
    <Dependency Name="Microsoft.Extensions.Configuration.Abstractions" Version="5.0.0-alpha1.19472.1" CoherentParentDependency="Microsoft.EntityFrameworkCore">
      <Uri>https://github.com/aspnet/Extensions</Uri>
      <Sha>46d76f9a189ee68852d136c577364b7b0955257a</Sha>
    </Dependency>
    <Dependency Name="Microsoft.Extensions.Configuration.AzureKeyVault" Version="5.0.0-alpha1.19472.1" CoherentParentDependency="Microsoft.EntityFrameworkCore">
      <Uri>https://github.com/aspnet/Extensions</Uri>
      <Sha>46d76f9a189ee68852d136c577364b7b0955257a</Sha>
    </Dependency>
    <Dependency Name="Microsoft.Extensions.Configuration.Binder" Version="5.0.0-alpha1.19472.1" CoherentParentDependency="Microsoft.EntityFrameworkCore">
      <Uri>https://github.com/aspnet/Extensions</Uri>
      <Sha>46d76f9a189ee68852d136c577364b7b0955257a</Sha>
    </Dependency>
    <Dependency Name="Microsoft.Extensions.Configuration.CommandLine" Version="5.0.0-alpha1.19472.1" CoherentParentDependency="Microsoft.EntityFrameworkCore">
      <Uri>https://github.com/aspnet/Extensions</Uri>
      <Sha>46d76f9a189ee68852d136c577364b7b0955257a</Sha>
    </Dependency>
    <Dependency Name="Microsoft.Extensions.Configuration.EnvironmentVariables" Version="5.0.0-alpha1.19472.1" CoherentParentDependency="Microsoft.EntityFrameworkCore">
      <Uri>https://github.com/aspnet/Extensions</Uri>
      <Sha>46d76f9a189ee68852d136c577364b7b0955257a</Sha>
    </Dependency>
    <Dependency Name="Microsoft.Extensions.Configuration.FileExtensions" Version="5.0.0-alpha1.19472.1" CoherentParentDependency="Microsoft.EntityFrameworkCore">
      <Uri>https://github.com/aspnet/Extensions</Uri>
      <Sha>46d76f9a189ee68852d136c577364b7b0955257a</Sha>
    </Dependency>
    <Dependency Name="Microsoft.Extensions.Configuration.Ini" Version="5.0.0-alpha1.19472.1" CoherentParentDependency="Microsoft.EntityFrameworkCore">
      <Uri>https://github.com/aspnet/Extensions</Uri>
      <Sha>46d76f9a189ee68852d136c577364b7b0955257a</Sha>
    </Dependency>
    <Dependency Name="Microsoft.Extensions.Configuration.Json" Version="5.0.0-alpha1.19472.1" CoherentParentDependency="Microsoft.EntityFrameworkCore">
      <Uri>https://github.com/aspnet/Extensions</Uri>
      <Sha>46d76f9a189ee68852d136c577364b7b0955257a</Sha>
    </Dependency>
    <Dependency Name="Microsoft.Extensions.Configuration.KeyPerFile" Version="5.0.0-alpha1.19472.1" CoherentParentDependency="Microsoft.EntityFrameworkCore">
      <Uri>https://github.com/aspnet/Extensions</Uri>
      <Sha>46d76f9a189ee68852d136c577364b7b0955257a</Sha>
    </Dependency>
    <Dependency Name="Microsoft.Extensions.Configuration.UserSecrets" Version="5.0.0-alpha1.19472.1" CoherentParentDependency="Microsoft.EntityFrameworkCore">
      <Uri>https://github.com/aspnet/Extensions</Uri>
      <Sha>46d76f9a189ee68852d136c577364b7b0955257a</Sha>
    </Dependency>
    <Dependency Name="Microsoft.Extensions.Configuration.Xml" Version="5.0.0-alpha1.19472.1" CoherentParentDependency="Microsoft.EntityFrameworkCore">
      <Uri>https://github.com/aspnet/Extensions</Uri>
      <Sha>46d76f9a189ee68852d136c577364b7b0955257a</Sha>
    </Dependency>
    <Dependency Name="Microsoft.Extensions.Configuration" Version="5.0.0-alpha1.19472.1" CoherentParentDependency="Microsoft.EntityFrameworkCore">
      <Uri>https://github.com/aspnet/Extensions</Uri>
      <Sha>46d76f9a189ee68852d136c577364b7b0955257a</Sha>
    </Dependency>
    <Dependency Name="Microsoft.Extensions.DependencyInjection.Abstractions" Version="5.0.0-alpha1.19472.1" CoherentParentDependency="Microsoft.EntityFrameworkCore">
      <Uri>https://github.com/aspnet/Extensions</Uri>
      <Sha>46d76f9a189ee68852d136c577364b7b0955257a</Sha>
    </Dependency>
    <Dependency Name="Microsoft.Extensions.DependencyInjection" Version="5.0.0-alpha1.19472.1" CoherentParentDependency="Microsoft.EntityFrameworkCore">
      <Uri>https://github.com/aspnet/Extensions</Uri>
      <Sha>46d76f9a189ee68852d136c577364b7b0955257a</Sha>
    </Dependency>
    <Dependency Name="Microsoft.Extensions.DiagnosticAdapter" Version="5.0.0-alpha1.19472.1" CoherentParentDependency="Microsoft.EntityFrameworkCore">
      <Uri>https://github.com/aspnet/Extensions</Uri>
      <Sha>46d76f9a189ee68852d136c577364b7b0955257a</Sha>
    </Dependency>
    <Dependency Name="Microsoft.Extensions.Diagnostics.HealthChecks.Abstractions" Version="5.0.0-alpha1.19472.1" CoherentParentDependency="Microsoft.EntityFrameworkCore">
      <Uri>https://github.com/aspnet/Extensions</Uri>
      <Sha>46d76f9a189ee68852d136c577364b7b0955257a</Sha>
    </Dependency>
    <Dependency Name="Microsoft.Extensions.Diagnostics.HealthChecks" Version="5.0.0-alpha1.19472.1" CoherentParentDependency="Microsoft.EntityFrameworkCore">
      <Uri>https://github.com/aspnet/Extensions</Uri>
      <Sha>46d76f9a189ee68852d136c577364b7b0955257a</Sha>
    </Dependency>
    <Dependency Name="Microsoft.Extensions.FileProviders.Abstractions" Version="5.0.0-alpha1.19472.1" CoherentParentDependency="Microsoft.EntityFrameworkCore">
      <Uri>https://github.com/aspnet/Extensions</Uri>
      <Sha>46d76f9a189ee68852d136c577364b7b0955257a</Sha>
    </Dependency>
    <Dependency Name="Microsoft.Extensions.FileProviders.Composite" Version="5.0.0-alpha1.19472.1" CoherentParentDependency="Microsoft.EntityFrameworkCore">
      <Uri>https://github.com/aspnet/Extensions</Uri>
      <Sha>46d76f9a189ee68852d136c577364b7b0955257a</Sha>
    </Dependency>
    <Dependency Name="Microsoft.Extensions.FileProviders.Embedded" Version="5.0.0-alpha1.19472.1" CoherentParentDependency="Microsoft.EntityFrameworkCore">
      <Uri>https://github.com/aspnet/Extensions</Uri>
      <Sha>46d76f9a189ee68852d136c577364b7b0955257a</Sha>
    </Dependency>
    <Dependency Name="Microsoft.Extensions.FileProviders.Physical" Version="5.0.0-alpha1.19472.1" CoherentParentDependency="Microsoft.EntityFrameworkCore">
      <Uri>https://github.com/aspnet/Extensions</Uri>
      <Sha>46d76f9a189ee68852d136c577364b7b0955257a</Sha>
    </Dependency>
    <Dependency Name="Microsoft.Extensions.FileSystemGlobbing" Version="5.0.0-alpha1.19472.1" CoherentParentDependency="Microsoft.EntityFrameworkCore">
      <Uri>https://github.com/aspnet/Extensions</Uri>
      <Sha>46d76f9a189ee68852d136c577364b7b0955257a</Sha>
    </Dependency>
    <Dependency Name="Microsoft.Extensions.HashCodeCombiner.Sources" Version="5.0.0-alpha1.19472.1" CoherentParentDependency="Microsoft.EntityFrameworkCore">
      <Uri>https://github.com/aspnet/Extensions</Uri>
      <Sha>46d76f9a189ee68852d136c577364b7b0955257a</Sha>
    </Dependency>
    <Dependency Name="Microsoft.Extensions.Hosting.Abstractions" Version="5.0.0-alpha1.19472.1" CoherentParentDependency="Microsoft.EntityFrameworkCore">
      <Uri>https://github.com/aspnet/Extensions</Uri>
      <Sha>46d76f9a189ee68852d136c577364b7b0955257a</Sha>
    </Dependency>
    <Dependency Name="Microsoft.Extensions.Hosting" Version="5.0.0-alpha1.19472.1" CoherentParentDependency="Microsoft.EntityFrameworkCore">
      <Uri>https://github.com/aspnet/Extensions</Uri>
      <Sha>46d76f9a189ee68852d136c577364b7b0955257a</Sha>
    </Dependency>
    <Dependency Name="Microsoft.Extensions.HostFactoryResolver.Sources" Version="5.0.0-alpha1.19472.1" CoherentParentDependency="Microsoft.EntityFrameworkCore">
      <Uri>https://github.com/aspnet/Extensions</Uri>
      <Sha>46d76f9a189ee68852d136c577364b7b0955257a</Sha>
    </Dependency>
    <Dependency Name="Microsoft.Extensions.Http" Version="5.0.0-alpha1.19472.1" CoherentParentDependency="Microsoft.EntityFrameworkCore">
      <Uri>https://github.com/aspnet/Extensions</Uri>
      <Sha>46d76f9a189ee68852d136c577364b7b0955257a</Sha>
    </Dependency>
    <Dependency Name="Microsoft.Extensions.Localization.Abstractions" Version="5.0.0-alpha1.19472.1" CoherentParentDependency="Microsoft.EntityFrameworkCore">
      <Uri>https://github.com/aspnet/Extensions</Uri>
      <Sha>46d76f9a189ee68852d136c577364b7b0955257a</Sha>
    </Dependency>
    <Dependency Name="Microsoft.Extensions.Localization" Version="5.0.0-alpha1.19472.1" CoherentParentDependency="Microsoft.EntityFrameworkCore">
      <Uri>https://github.com/aspnet/Extensions</Uri>
      <Sha>46d76f9a189ee68852d136c577364b7b0955257a</Sha>
    </Dependency>
    <Dependency Name="Microsoft.Extensions.Logging.Abstractions" Version="5.0.0-alpha1.19472.1" CoherentParentDependency="Microsoft.EntityFrameworkCore">
      <Uri>https://github.com/aspnet/Extensions</Uri>
      <Sha>46d76f9a189ee68852d136c577364b7b0955257a</Sha>
    </Dependency>
    <Dependency Name="Microsoft.Extensions.Logging.AzureAppServices" Version="5.0.0-alpha1.19472.1" CoherentParentDependency="Microsoft.EntityFrameworkCore">
      <Uri>https://github.com/aspnet/Extensions</Uri>
      <Sha>46d76f9a189ee68852d136c577364b7b0955257a</Sha>
    </Dependency>
    <Dependency Name="Microsoft.Extensions.Logging.Configuration" Version="5.0.0-alpha1.19472.1" CoherentParentDependency="Microsoft.EntityFrameworkCore">
      <Uri>https://github.com/aspnet/Extensions</Uri>
      <Sha>46d76f9a189ee68852d136c577364b7b0955257a</Sha>
    </Dependency>
    <Dependency Name="Microsoft.Extensions.Logging.Console" Version="5.0.0-alpha1.19472.1" CoherentParentDependency="Microsoft.EntityFrameworkCore">
      <Uri>https://github.com/aspnet/Extensions</Uri>
      <Sha>46d76f9a189ee68852d136c577364b7b0955257a</Sha>
    </Dependency>
    <Dependency Name="Microsoft.Extensions.Logging.Debug" Version="5.0.0-alpha1.19472.1" CoherentParentDependency="Microsoft.EntityFrameworkCore">
      <Uri>https://github.com/aspnet/Extensions</Uri>
      <Sha>46d76f9a189ee68852d136c577364b7b0955257a</Sha>
    </Dependency>
    <Dependency Name="Microsoft.Extensions.Logging.EventSource" Version="5.0.0-alpha1.19472.1" CoherentParentDependency="Microsoft.EntityFrameworkCore">
      <Uri>https://github.com/aspnet/Extensions</Uri>
      <Sha>46d76f9a189ee68852d136c577364b7b0955257a</Sha>
    </Dependency>
    <Dependency Name="Microsoft.Extensions.Logging.EventLog" Version="5.0.0-alpha1.19472.1" CoherentParentDependency="Microsoft.EntityFrameworkCore">
      <Uri>https://github.com/aspnet/Extensions</Uri>
      <Sha>46d76f9a189ee68852d136c577364b7b0955257a</Sha>
    </Dependency>
    <Dependency Name="Microsoft.Extensions.Logging.TraceSource" Version="5.0.0-alpha1.19472.1" CoherentParentDependency="Microsoft.EntityFrameworkCore">
      <Uri>https://github.com/aspnet/Extensions</Uri>
      <Sha>46d76f9a189ee68852d136c577364b7b0955257a</Sha>
    </Dependency>
    <Dependency Name="Microsoft.Extensions.Logging.Testing" Version="5.0.0-alpha1.19472.1" CoherentParentDependency="Microsoft.EntityFrameworkCore">
      <Uri>https://github.com/aspnet/Extensions</Uri>
      <Sha>46d76f9a189ee68852d136c577364b7b0955257a</Sha>
    </Dependency>
    <Dependency Name="Microsoft.Extensions.Logging" Version="5.0.0-alpha1.19472.1" CoherentParentDependency="Microsoft.EntityFrameworkCore">
      <Uri>https://github.com/aspnet/Extensions</Uri>
      <Sha>46d76f9a189ee68852d136c577364b7b0955257a</Sha>
    </Dependency>
    <Dependency Name="Microsoft.Extensions.ObjectPool" Version="5.0.0-alpha1.19472.1" CoherentParentDependency="Microsoft.EntityFrameworkCore">
      <Uri>https://github.com/aspnet/Extensions</Uri>
      <Sha>46d76f9a189ee68852d136c577364b7b0955257a</Sha>
    </Dependency>
    <Dependency Name="Microsoft.Extensions.Options.ConfigurationExtensions" Version="5.0.0-alpha1.19472.1" CoherentParentDependency="Microsoft.EntityFrameworkCore">
      <Uri>https://github.com/aspnet/Extensions</Uri>
      <Sha>46d76f9a189ee68852d136c577364b7b0955257a</Sha>
    </Dependency>
    <Dependency Name="Microsoft.Extensions.Options.DataAnnotations" Version="5.0.0-alpha1.19472.1" CoherentParentDependency="Microsoft.EntityFrameworkCore">
      <Uri>https://github.com/aspnet/Extensions</Uri>
      <Sha>46d76f9a189ee68852d136c577364b7b0955257a</Sha>
    </Dependency>
    <Dependency Name="Microsoft.Extensions.Options" Version="5.0.0-alpha1.19472.1" CoherentParentDependency="Microsoft.EntityFrameworkCore">
      <Uri>https://github.com/aspnet/Extensions</Uri>
      <Sha>46d76f9a189ee68852d136c577364b7b0955257a</Sha>
    </Dependency>
    <Dependency Name="Microsoft.Extensions.ParameterDefaultValue.Sources" Version="5.0.0-alpha1.19472.1" CoherentParentDependency="Microsoft.EntityFrameworkCore">
      <Uri>https://github.com/aspnet/Extensions</Uri>
      <Sha>46d76f9a189ee68852d136c577364b7b0955257a</Sha>
    </Dependency>
    <Dependency Name="Microsoft.Extensions.Primitives" Version="5.0.0-alpha1.19472.1" CoherentParentDependency="Microsoft.EntityFrameworkCore">
      <Uri>https://github.com/aspnet/Extensions</Uri>
      <Sha>46d76f9a189ee68852d136c577364b7b0955257a</Sha>
    </Dependency>
    <Dependency Name="Microsoft.Extensions.TypeNameHelper.Sources" Version="5.0.0-alpha1.19472.1" CoherentParentDependency="Microsoft.EntityFrameworkCore">
      <Uri>https://github.com/aspnet/Extensions</Uri>
      <Sha>46d76f9a189ee68852d136c577364b7b0955257a</Sha>
    </Dependency>
    <Dependency Name="Microsoft.Extensions.ValueStopwatch.Sources" Version="5.0.0-alpha1.19472.1" CoherentParentDependency="Microsoft.EntityFrameworkCore">
      <Uri>https://github.com/aspnet/Extensions</Uri>
      <Sha>46d76f9a189ee68852d136c577364b7b0955257a</Sha>
    </Dependency>
    <Dependency Name="Microsoft.Extensions.WebEncoders" Version="5.0.0-alpha1.19472.1" CoherentParentDependency="Microsoft.EntityFrameworkCore">
      <Uri>https://github.com/aspnet/Extensions</Uri>
      <Sha>46d76f9a189ee68852d136c577364b7b0955257a</Sha>
    </Dependency>
    <Dependency Name="Microsoft.Internal.Extensions.Refs" Version="5.0.0-alpha1.19472.1" CoherentParentDependency="Microsoft.EntityFrameworkCore">
      <Uri>https://github.com/aspnet/Extensions</Uri>
      <Sha>46d76f9a189ee68852d136c577364b7b0955257a</Sha>
    </Dependency>
    <Dependency Name="Microsoft.JSInterop" Version="5.0.0-alpha1.19472.1" CoherentParentDependency="Microsoft.EntityFrameworkCore">
      <Uri>https://github.com/aspnet/Extensions</Uri>
      <Sha>46d76f9a189ee68852d136c577364b7b0955257a</Sha>
    </Dependency>
    <Dependency Name="Mono.WebAssembly.Interop" Version="5.0.0-alpha1.19472.1" CoherentParentDependency="Microsoft.EntityFrameworkCore">
      <Uri>https://github.com/aspnet/Extensions</Uri>
      <Sha>46d76f9a189ee68852d136c577364b7b0955257a</Sha>
    </Dependency>
    <Dependency Name="Microsoft.Bcl.AsyncInterfaces" Version="1.2.0-alpha1.19462.7" CoherentParentDependency="Microsoft.NETCore.App.Runtime.win-x64">
      <Uri>https://github.com/dotnet/corefx</Uri>
      <Sha>be3d4bad4576eecda116d3e9a368cd6959ecf5ce</Sha>
    </Dependency>
    <Dependency Name="Microsoft.CSharp" Version="5.0.0-alpha1.19462.7" CoherentParentDependency="Microsoft.NETCore.App.Runtime.win-x64">
      <Uri>https://github.com/dotnet/corefx</Uri>
      <Sha>be3d4bad4576eecda116d3e9a368cd6959ecf5ce</Sha>
    </Dependency>
    <Dependency Name="Microsoft.Win32.Registry" Version="5.0.0-alpha1.19462.7" CoherentParentDependency="Microsoft.NETCore.App.Runtime.win-x64">
      <Uri>https://github.com/dotnet/corefx</Uri>
      <Sha>be3d4bad4576eecda116d3e9a368cd6959ecf5ce</Sha>
    </Dependency>
    <Dependency Name="Microsoft.Win32.SystemEvents" Version="5.0.0-alpha1.19462.7" CoherentParentDependency="Microsoft.NETCore.App.Runtime.win-x64">
      <Uri>https://github.com/dotnet/corefx</Uri>
      <Sha>be3d4bad4576eecda116d3e9a368cd6959ecf5ce</Sha>
    </Dependency>
    <Dependency Name="System.ComponentModel.Annotations" Version="5.0.0-alpha1.19462.7" CoherentParentDependency="Microsoft.NETCore.App.Runtime.win-x64">
      <Uri>https://github.com/dotnet/corefx</Uri>
      <Sha>be3d4bad4576eecda116d3e9a368cd6959ecf5ce</Sha>
    </Dependency>
    <Dependency Name="System.Diagnostics.EventLog" Version="5.0.0-alpha1.19462.7" CoherentParentDependency="Microsoft.NETCore.App.Runtime.win-x64">
      <Uri>https://github.com/dotnet/corefx</Uri>
      <Sha>be3d4bad4576eecda116d3e9a368cd6959ecf5ce</Sha>
    </Dependency>
    <Dependency Name="System.Drawing.Common" Version="5.0.0-alpha1.19462.7" CoherentParentDependency="Microsoft.NETCore.App.Runtime.win-x64">
      <Uri>https://github.com/dotnet/corefx</Uri>
      <Sha>be3d4bad4576eecda116d3e9a368cd6959ecf5ce</Sha>
    </Dependency>
    <Dependency Name="System.IO.Pipelines" Version="5.0.0-alpha1.19462.7" CoherentParentDependency="Microsoft.NETCore.App.Runtime.win-x64">
      <Uri>https://github.com/dotnet/corefx</Uri>
      <Sha>be3d4bad4576eecda116d3e9a368cd6959ecf5ce</Sha>
    </Dependency>
    <Dependency Name="System.Net.Http.WinHttpHandler" Version="5.0.0-alpha1.19462.7" CoherentParentDependency="Microsoft.NETCore.App.Runtime.win-x64">
      <Uri>https://github.com/dotnet/corefx</Uri>
      <Sha>be3d4bad4576eecda116d3e9a368cd6959ecf5ce</Sha>
    </Dependency>
    <Dependency Name="System.Net.WebSockets.WebSocketProtocol" Version="5.0.0-alpha1.19462.7" CoherentParentDependency="Microsoft.NETCore.App.Runtime.win-x64">
      <Uri>https://github.com/dotnet/corefx</Uri>
      <Sha>be3d4bad4576eecda116d3e9a368cd6959ecf5ce</Sha>
    </Dependency>
    <Dependency Name="System.Reflection.Metadata" Version="1.9.0-alpha1.19462.7" CoherentParentDependency="Microsoft.NETCore.App.Runtime.win-x64">
      <Uri>https://github.com/dotnet/corefx</Uri>
      <Sha>be3d4bad4576eecda116d3e9a368cd6959ecf5ce</Sha>
    </Dependency>
    <Dependency Name="System.Runtime.CompilerServices.Unsafe" Version="5.0.0-alpha1.19462.7" CoherentParentDependency="Microsoft.NETCore.App.Runtime.win-x64">
      <Uri>https://github.com/dotnet/corefx</Uri>
      <Sha>be3d4bad4576eecda116d3e9a368cd6959ecf5ce</Sha>
    </Dependency>
    <Dependency Name="System.Security.Cryptography.Cng" Version="5.0.0-alpha1.19462.7" CoherentParentDependency="Microsoft.NETCore.App.Runtime.win-x64">
      <Uri>https://github.com/dotnet/corefx</Uri>
      <Sha>be3d4bad4576eecda116d3e9a368cd6959ecf5ce</Sha>
    </Dependency>
    <Dependency Name="System.Security.Cryptography.Pkcs" Version="5.0.0-alpha1.19462.7" CoherentParentDependency="Microsoft.NETCore.App.Runtime.win-x64">
      <Uri>https://github.com/dotnet/corefx</Uri>
      <Sha>be3d4bad4576eecda116d3e9a368cd6959ecf5ce</Sha>
    </Dependency>
    <Dependency Name="System.Security.Cryptography.Xml" Version="5.0.0-alpha1.19462.7" CoherentParentDependency="Microsoft.NETCore.App.Runtime.win-x64">
      <Uri>https://github.com/dotnet/corefx</Uri>
      <Sha>be3d4bad4576eecda116d3e9a368cd6959ecf5ce</Sha>
    </Dependency>
    <Dependency Name="System.Security.Permissions" Version="5.0.0-alpha1.19462.7" CoherentParentDependency="Microsoft.NETCore.App.Runtime.win-x64">
      <Uri>https://github.com/dotnet/corefx</Uri>
      <Sha>be3d4bad4576eecda116d3e9a368cd6959ecf5ce</Sha>
    </Dependency>
    <Dependency Name="System.Security.Principal.Windows" Version="5.0.0-alpha1.19462.7" CoherentParentDependency="Microsoft.NETCore.App.Runtime.win-x64">
      <Uri>https://github.com/dotnet/corefx</Uri>
      <Sha>be3d4bad4576eecda116d3e9a368cd6959ecf5ce</Sha>
    </Dependency>
    <Dependency Name="System.ServiceProcess.ServiceController" Version="5.0.0-alpha1.19462.7" CoherentParentDependency="Microsoft.NETCore.App.Runtime.win-x64">
      <Uri>https://github.com/dotnet/corefx</Uri>
      <Sha>be3d4bad4576eecda116d3e9a368cd6959ecf5ce</Sha>
    </Dependency>
    <Dependency Name="System.Text.Encodings.Web" Version="5.0.0-alpha1.19462.7" CoherentParentDependency="Microsoft.NETCore.App.Runtime.win-x64">
      <Uri>https://github.com/dotnet/corefx</Uri>
      <Sha>be3d4bad4576eecda116d3e9a368cd6959ecf5ce</Sha>
    </Dependency>
    <Dependency Name="System.Text.Json" Version="5.0.0-alpha1.19462.7" CoherentParentDependency="Microsoft.NETCore.App.Runtime.win-x64">
      <Uri>https://github.com/dotnet/corefx</Uri>
      <Sha>be3d4bad4576eecda116d3e9a368cd6959ecf5ce</Sha>
    </Dependency>
    <Dependency Name="System.Threading.Channels" Version="5.0.0-alpha1.19462.7" CoherentParentDependency="Microsoft.NETCore.App.Runtime.win-x64">
      <Uri>https://github.com/dotnet/corefx</Uri>
      <Sha>be3d4bad4576eecda116d3e9a368cd6959ecf5ce</Sha>
    </Dependency>
    <Dependency Name="System.Windows.Extensions" Version="5.0.0-alpha1.19462.7" CoherentParentDependency="Microsoft.NETCore.App.Runtime.win-x64">
      <Uri>https://github.com/dotnet/corefx</Uri>
      <Sha>be3d4bad4576eecda116d3e9a368cd6959ecf5ce</Sha>
    </Dependency>
    <Dependency Name="Microsoft.Extensions.DependencyModel" Version="5.0.0-alpha1.19470.7" CoherentParentDependency="Microsoft.Extensions.Logging">
      <Uri>https://github.com/dotnet/core-setup</Uri>
      <Sha>c25b8b41ecbd8ffac08e5af2d7f337a2b51e338c</Sha>
    </Dependency>
    <Dependency Name="Microsoft.NETCore.App.Ref" Version="5.0.0-alpha1.19470.7" CoherentParentDependency="Microsoft.Extensions.Logging">
      <Uri>https://github.com/dotnet/core-setup</Uri>
      <Sha>c25b8b41ecbd8ffac08e5af2d7f337a2b51e338c</Sha>
    </Dependency>
    <!--
         Win-x64 is used here because we have picked an arbitrary runtime identifier to flow the version of the latest NETCore.App runtime.
         All Runtime.$rid packages should have the same version.
    -->
    <Dependency Name="Microsoft.NETCore.App.Runtime.win-x64" Version="5.0.0-alpha1.19470.7" CoherentParentDependency="Microsoft.Extensions.Logging">
      <Uri>https://github.com/dotnet/core-setup</Uri>
      <Sha>c25b8b41ecbd8ffac08e5af2d7f337a2b51e338c</Sha>
    </Dependency>
    <Dependency Name="NETStandard.Library.Ref" Version="2.1.0-alpha1.19470.7" CoherentParentDependency="Microsoft.Extensions.Logging">
      <Uri>https://github.com/dotnet/core-setup</Uri>
      <Sha>c25b8b41ecbd8ffac08e5af2d7f337a2b51e338c</Sha>
    </Dependency>
  </ProductDependencies>
  <ToolsetDependencies>
    <!-- Listed explicitly to workaround https://github.com/dotnet/cli/issues/10528 -->
    <Dependency Name="Microsoft.NETCore.Platforms" Version="5.0.0-alpha1.19462.7" CoherentParentDependency="Microsoft.NETCore.App.Runtime.win-x64">
      <Uri>https://github.com/dotnet/corefx</Uri>
      <Sha>be3d4bad4576eecda116d3e9a368cd6959ecf5ce</Sha>
    </Dependency>
    <Dependency Name="Internal.AspNetCore.Analyzers" Version="5.0.0-alpha1.19472.1" CoherentParentDependency="Microsoft.EntityFrameworkCore">
      <Uri>https://github.com/aspnet/Extensions</Uri>
      <Sha>46d76f9a189ee68852d136c577364b7b0955257a</Sha>
    </Dependency>
    <Dependency Name="Microsoft.DotNet.GenAPI" Version="1.0.0-beta.19462.4">
      <Uri>https://github.com/dotnet/arcade</Uri>
      <Sha>f8546fbab59a74a66c83b8cb76b3f6877ce1d374</Sha>
    </Dependency>
    <Dependency Name="Microsoft.DotNet.Arcade.Sdk" Version="1.0.0-beta.19462.4">
      <Uri>https://github.com/dotnet/arcade</Uri>
      <Sha>f8546fbab59a74a66c83b8cb76b3f6877ce1d374</Sha>
    </Dependency>
    <Dependency Name="Microsoft.DotNet.Helix.Sdk" Version="2.0.0-beta.19462.4">
      <Uri>https://github.com/dotnet/arcade</Uri>
      <Sha>f8546fbab59a74a66c83b8cb76b3f6877ce1d374</Sha>
    </Dependency>
    <Dependency Name="Microsoft.AspNetCore.Testing" Version="5.0.0-alpha1.19472.1" CoherentParentDependency="Microsoft.EntityFrameworkCore">
      <Uri>https://github.com/aspnet/Extensions</Uri>
      <Sha>46d76f9a189ee68852d136c577364b7b0955257a</Sha>
    </Dependency>
    <Dependency Name="Microsoft.Net.Compilers.Toolset" Version="3.4.0-beta1-19456-03" CoherentParentDependency="Microsoft.Extensions.Logging">
      <Uri>https://github.com/dotnet/roslyn</Uri>
      <Sha>3c865821f2864393a0ff7fe22c92ded6d51a546c</Sha>
    </Dependency>
  </ToolsetDependencies>
</Dependencies><|MERGE_RESOLUTION|>--- conflicted
+++ resolved
@@ -13,23 +13,6 @@
       <Uri>https://github.com/aspnet/Blazor</Uri>
       <Sha>c40e84b148da9e83864682303ee0a9f0a5034bda</Sha>
     </Dependency>
-<<<<<<< HEAD
-    <Dependency Name="Microsoft.AspNetCore.Razor.Language" Version="3.1.0-preview1.19501.1">
-      <Uri>https://github.com/aspnet/AspNetCore-Tooling</Uri>
-      <Sha>1e85487b5011a3541c78be97baa4407abf87ea1a</Sha>
-    </Dependency>
-    <Dependency Name="Microsoft.AspNetCore.Mvc.Razor.Extensions" Version="3.1.0-preview1.19501.1">
-      <Uri>https://github.com/aspnet/AspNetCore-Tooling</Uri>
-      <Sha>1e85487b5011a3541c78be97baa4407abf87ea1a</Sha>
-    </Dependency>
-    <Dependency Name="Microsoft.CodeAnalysis.Razor" Version="3.1.0-preview1.19501.1">
-      <Uri>https://github.com/aspnet/AspNetCore-Tooling</Uri>
-      <Sha>1e85487b5011a3541c78be97baa4407abf87ea1a</Sha>
-    </Dependency>
-    <Dependency Name="Microsoft.NET.Sdk.Razor" Version="3.1.0-preview1.19501.1">
-      <Uri>https://github.com/aspnet/AspNetCore-Tooling</Uri>
-      <Sha>1e85487b5011a3541c78be97baa4407abf87ea1a</Sha>
-=======
     <Dependency Name="Microsoft.AspNetCore.Razor.Language" Version="5.0.0-alpha1.19473.2">
       <Uri>https://github.com/aspnet/AspNetCore-Tooling</Uri>
       <Sha>2990c1bb3187805c7db80f3f81d5c390918ebd1a</Sha>
@@ -45,7 +28,6 @@
     <Dependency Name="Microsoft.NET.Sdk.Razor" Version="5.0.0-alpha1.19473.2">
       <Uri>https://github.com/aspnet/AspNetCore-Tooling</Uri>
       <Sha>2990c1bb3187805c7db80f3f81d5c390918ebd1a</Sha>
->>>>>>> cd2983bf
     </Dependency>
     <Dependency Name="dotnet-ef" Version="5.0.0-alpha1.19473.5">
       <Uri>https://github.com/aspnet/EntityFrameworkCore</Uri>
