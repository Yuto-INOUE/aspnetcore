// Copyright (c) .NET Foundation. All rights reserved.
// Licensed under the Apache License, Version 2.0. See License.txt in the project root for license information.

using System;
using System.Buffers;
using System.Collections.Concurrent;
using System.Collections.Generic;
using System.Diagnostics;
using System.IO.Pipelines;
using System.Security.Claims;
using System.Threading;
using System.Threading.Tasks;
using Microsoft.AspNetCore.Connections;
using Microsoft.AspNetCore.Connections.Features;
using Microsoft.AspNetCore.Http.Features;
using Microsoft.AspNetCore.SignalR.Internal;
using Microsoft.AspNetCore.SignalR.Protocol;
using Microsoft.Extensions.Logging;

namespace Microsoft.AspNetCore.SignalR
{
    /// <summary>
    /// Encapsulates all information about an individual connection to a SignalR Hub.
    /// </summary>
    public class HubConnectionContext
    {
        private static readonly Action<object> _cancelReader = state => ((PipeReader)state).CancelPendingRead();
        private static readonly WaitCallback _abortedCallback = AbortConnection;

        private readonly ConnectionContext _connectionContext;
        private readonly ILogger _logger;
        private readonly CancellationTokenSource _connectionAbortedTokenSource = new CancellationTokenSource();
        private readonly TaskCompletionSource<object> _abortCompletedTcs = new TaskCompletionSource<object>(TaskCreationOptions.RunContinuationsAsynchronously);
        private readonly long _keepAliveInterval;
        private readonly long _clientTimeoutInterval;
        private readonly SemaphoreSlim _writeLock = new SemaphoreSlim(1);
        private readonly bool _useAbsoluteClientTimeout;
        private readonly object _receiveMessageTimeoutLock = new object();

        private StreamTracker _streamTracker;
        private long _lastSendTimeStamp = DateTime.UtcNow.Ticks;
        private long _lastReceivedTimeStamp = DateTime.UtcNow.Ticks;
        private bool _receivedMessageThisInterval = false;
        private ReadOnlyMemory<byte> _cachedPingMessage;
<<<<<<< HEAD
        private bool _clientTimeoutActive;
        private volatile bool _connectionAborted;
        private volatile bool _allowReconnect = true;
        private int _streamBufferCapacity;
        private long? _maxMessageSize;
        private bool _receivedMessageTimeoutEnabled = false;
        private long _receivedMessageElapsedTicks = 0;
        private long _receivedMessageTimestamp;
=======
        private volatile bool _connectionAborted;
>>>>>>> 8211a1c3

        /// <summary>
        /// Initializes a new instance of the <see cref="HubConnectionContext"/> class.
        /// </summary>
        /// <param name="connectionContext">The underlying <see cref="ConnectionContext"/>.</param>
        /// <param name="loggerFactory">The logger factory.</param>
        /// <param name="contextOptions">The options to configure the HubConnectionContext.</param>
        public HubConnectionContext(ConnectionContext connectionContext, HubConnectionContextOptions contextOptions, ILoggerFactory loggerFactory)
        {
            _keepAliveInterval = contextOptions.KeepAliveInterval.Ticks;
            _clientTimeoutInterval = contextOptions.ClientTimeoutInterval.Ticks;
            _streamBufferCapacity = contextOptions.StreamBufferCapacity;
            _maxMessageSize = contextOptions.MaximumReceiveMessageSize;

            _connectionContext = connectionContext;
            _logger = loggerFactory.CreateLogger<HubConnectionContext>();
            ConnectionAborted = _connectionAbortedTokenSource.Token;

            HubCallerContext = new DefaultHubCallerContext(this);

            if (AppContext.TryGetSwitch("Microsoft.AspNetCore.SignalR.UseAbsoluteClientTimeout", out var useAbsoluteClientTimeout))
            {
                _useAbsoluteClientTimeout = useAbsoluteClientTimeout;
            }
        }

        internal StreamTracker StreamTracker
        {
            get
            {
                // lazy for performance reasons
                if (_streamTracker == null)
                {
                    _streamTracker = new StreamTracker(_streamBufferCapacity);
                }

                return _streamTracker;
            }
        }

        internal HubCallerContext HubCallerContext { get; }

        /// <summary>
        /// Gets a <see cref="CancellationToken"/> that notifies when the connection is aborted.
        /// </summary>
        public virtual CancellationToken ConnectionAborted { get; }

        /// <summary>
        /// Gets the ID for this connection.
        /// </summary>
        public virtual string ConnectionId => _connectionContext.ConnectionId;

        /// <summary>
        /// Gets the user for this connection.
        /// </summary>
        public virtual ClaimsPrincipal User => Features.Get<IConnectionUserFeature>()?.User;

        /// <summary>
        /// Gets the collection of features available on this connection.
        /// </summary>
        public virtual IFeatureCollection Features => _connectionContext.Features;

        /// <summary>
        /// Gets a key/value collection that can be used to share data within the scope of this connection.
        /// </summary>
        public virtual IDictionary<object, object> Items => _connectionContext.Items;

        // Used by HubConnectionHandler to determine whether to set CloseMessage.AllowReconnect.
        internal bool AllowReconnect => _allowReconnect;

        // Used by HubConnectionHandler
        internal PipeReader Input => _connectionContext.Transport.Input;

        /// <summary>
        /// Gets or sets the user identifier for this connection.
        /// </summary>
        public string UserIdentifier { get; set; }

        /// <summary>
        /// Gets the protocol used by this connection.
        /// </summary>
        public virtual IHubProtocol Protocol { get; set; }

        // Currently used only for streaming methods
        internal ConcurrentDictionary<string, CancellationTokenSource> ActiveRequestCancellationSources { get; } = new ConcurrentDictionary<string, CancellationTokenSource>(StringComparer.Ordinal);

        public virtual ValueTask WriteAsync(HubMessage message, CancellationToken cancellationToken = default)
        {
            // Try to grab the lock synchronously, if we fail, go to the slower path
            if (!_writeLock.Wait(0))
            {
                return new ValueTask(WriteSlowAsync(message, cancellationToken));
            }

            if (_connectionAborted)
            {
                _writeLock.Release();
                return default;
            }

            // This method should never throw synchronously
            var task = WriteCore(message, cancellationToken);

            // The write didn't complete synchronously so await completion
            if (!task.IsCompletedSuccessfully)
            {
                return new ValueTask(CompleteWriteAsync(task));
            }

            // Otherwise, release the lock acquired when entering WriteAsync
            _writeLock.Release();

            return default;
        }

        /// <summary>
        /// This method is designed to support the framework and is not intended to be used by application code. Writes a pre-serialized message to the
        /// connection.
        /// </summary>
        /// <param name="message">The serialization cache to use.</param>
        /// <param name="cancellationToken">The token to monitor for cancellation requests. The default value is <see cref="CancellationToken.None" />.</param>
        /// <returns></returns>
        public virtual ValueTask WriteAsync(SerializedHubMessage message, CancellationToken cancellationToken = default)
        {
            // Try to grab the lock synchronously, if we fail, go to the slower path
            if (!_writeLock.Wait(0))
            {
                return new ValueTask(WriteSlowAsync(message, cancellationToken));
            }

            if (_connectionAborted)
            {
                _writeLock.Release();
                return default;
            }

            // This method should never throw synchronously
            var task = WriteCore(message, cancellationToken);

            // The write didn't complete synchronously so await completion
            if (!task.IsCompletedSuccessfully)
            {
                return new ValueTask(CompleteWriteAsync(task));
            }

            // Otherwise, release the lock acquired when entering WriteAsync
            _writeLock.Release();

            return default;
        }

        private ValueTask<FlushResult> WriteCore(HubMessage message, CancellationToken cancellationToken)
        {
            try
            {
                // We know that we are only writing this message to one receiver, so we can
                // write it without caching.
                Protocol.WriteMessage(message, _connectionContext.Transport.Output);

                return _connectionContext.Transport.Output.FlushAsync(cancellationToken);
            }
            catch (Exception ex)
            {
                Log.FailedWritingMessage(_logger, ex);

<<<<<<< HEAD
                AbortAllowReconnect();
=======
                Abort();
>>>>>>> 8211a1c3

                return new ValueTask<FlushResult>(new FlushResult(isCanceled: false, isCompleted: true));
            }
        }

        private ValueTask<FlushResult> WriteCore(SerializedHubMessage message, CancellationToken cancellationToken)
        {
            try
            {
                // Grab a preserialized buffer for this protocol.
                var buffer = message.GetSerializedMessage(Protocol);

                return _connectionContext.Transport.Output.WriteAsync(buffer, cancellationToken);
            }
            catch (Exception ex)
            {
                Log.FailedWritingMessage(_logger, ex);

<<<<<<< HEAD
                AbortAllowReconnect();
=======
                Abort();
>>>>>>> 8211a1c3

                return new ValueTask<FlushResult>(new FlushResult(isCanceled: false, isCompleted: true));
            }
        }

        private async Task CompleteWriteAsync(ValueTask<FlushResult> task)
        {
            try
            {
                await task;
            }
            catch (Exception ex)
            {
                Log.FailedWritingMessage(_logger, ex);

<<<<<<< HEAD
                AbortAllowReconnect();
=======
                Abort();
>>>>>>> 8211a1c3
            }
            finally
            {
                // Release the lock acquired when entering WriteAsync
                _writeLock.Release();
            }
        }

        private async Task WriteSlowAsync(HubMessage message, CancellationToken cancellationToken)
        {
            // Failed to get the lock immediately when entering WriteAsync so await until it is available
            await _writeLock.WaitAsync(cancellationToken);

            try
            {
                if (_connectionAborted)
                {
                    return;
                }

                await WriteCore(message, cancellationToken);
            }
            catch (Exception ex)
            {
                Log.FailedWritingMessage(_logger, ex);
<<<<<<< HEAD
                AbortAllowReconnect();
=======

                Abort();
>>>>>>> 8211a1c3
            }
            finally
            {
                _writeLock.Release();
            }
        }

        private async Task WriteSlowAsync(SerializedHubMessage message, CancellationToken cancellationToken)
        {
            // Failed to get the lock immediately when entering WriteAsync so await until it is available
<<<<<<< HEAD
            await _writeLock.WaitAsync();
=======
            await _writeLock.WaitAsync(cancellationToken);
>>>>>>> 8211a1c3

            try
            {
                if (_connectionAborted)
                {
                    return;
                }

                await WriteCore(message, cancellationToken);
            }
            catch (Exception ex)
            {
                Log.FailedWritingMessage(_logger, ex);
<<<<<<< HEAD
                AbortAllowReconnect();
=======

                Abort();
>>>>>>> 8211a1c3
            }
            finally
            {
                _writeLock.Release();
            }
        }

        private ValueTask TryWritePingAsync()
        {
            // Don't wait for the lock, if it returns false that means someone wrote to the connection
            // and we don't need to send a ping anymore
            if (!_writeLock.Wait(0))
            {
                return default;
            }

            // TODO: cancel?
            return new ValueTask(TryWritePingSlowAsync());
        }

        private async Task TryWritePingSlowAsync()
        {
            try
            {
                if (_connectionAborted)
                {
                    return;
                }

                await _connectionContext.Transport.Output.WriteAsync(_cachedPingMessage);

                Log.SentPing(_logger);
            }
            catch (Exception ex)
            {
                Log.FailedWritingMessage(_logger, ex);
<<<<<<< HEAD
                AbortAllowReconnect();
=======

                Abort();
>>>>>>> 8211a1c3
            }
            finally
            {
                _writeLock.Release();
            }
        }

        private async Task WriteHandshakeResponseAsync(HandshakeResponseMessage message)
        {
            await _writeLock.WaitAsync();

            try
            {
                if (message.Error == null)
                {
                    _connectionContext.Transport.Output.Write(HandshakeProtocol.GetSuccessfulHandshake(Protocol));
                }
                else
                {
                    HandshakeProtocol.WriteResponseMessage(message, _connectionContext.Transport.Output);
                }

                await _connectionContext.Transport.Output.FlushAsync();
            }
            finally
            {
                _writeLock.Release();
            }
        }

        /// <summary>
        /// Aborts the connection.
        /// </summary>
        public virtual void Abort()
        {
<<<<<<< HEAD
            _allowReconnect = false;
            AbortAllowReconnect();
        }

        private void AbortAllowReconnect()
        {
            _connectionAborted = true;
=======
            _connectionAborted = true;

>>>>>>> 8211a1c3
            // Cancel any current writes or writes that are about to happen and have already gone past the _connectionAborted bool
            // We have to do this outside of the lock otherwise it could hang if the write is observing backpressure
            _connectionContext.Transport.Output.CancelPendingFlush();

            // If we already triggered the token then noop, this isn't thread safe but it's good enough
            // to avoid spawning a new task in the most common cases
            if (_connectionAbortedTokenSource.IsCancellationRequested)
            {
                return;
            }

            Input.CancelPendingRead();

            // We fire and forget since this can trigger user code to run
            ThreadPool.QueueUserWorkItem(_abortedCallback, this);
        }

        internal async Task<bool> HandshakeAsync(TimeSpan timeout, IReadOnlyList<string> supportedProtocols, IHubProtocolResolver protocolResolver,
            IUserIdProvider userIdProvider, bool enableDetailedErrors)
        {
            try
            {
                var input = Input;

                using (var cts = new CancellationTokenSource())
                using (var registration = cts.Token.UnsafeRegister(_cancelReader, input))
                {
                    if (!Debugger.IsAttached)
                    {
                        cts.CancelAfter(timeout);
                    }

                    while (true)
                    {
                        var result = await input.ReadAsync();

                        var buffer = result.Buffer;
                        var consumed = buffer.Start;
                        var examined = buffer.End;

                        try
                        {
                            if (result.IsCanceled)
                            {
                                Log.HandshakeCanceled(_logger);
                                await WriteHandshakeResponseAsync(new HandshakeResponseMessage("Handshake was canceled."));
                                return false;
                            }

                            if (!buffer.IsEmpty)
                            {
                                var segment = buffer;
                                var overLength = false;

                                if (_maxMessageSize != null && buffer.Length > _maxMessageSize.Value)
                                {
                                    // We give the parser a sliding window of the default message size
                                    segment = segment.Slice(segment.Start, _maxMessageSize.Value);
                                    overLength = true;
                                }

                                if (HandshakeProtocol.TryParseRequestMessage(ref segment, out var handshakeRequestMessage))
                                {
                                    // We parsed the handshake
                                    consumed = segment.Start;
                                    examined = consumed;

                                    Protocol = protocolResolver.GetProtocol(handshakeRequestMessage.Protocol, supportedProtocols);
                                    if (Protocol == null)
                                    {
                                        Log.HandshakeFailed(_logger, null);

                                        await WriteHandshakeResponseAsync(new HandshakeResponseMessage($"The protocol '{handshakeRequestMessage.Protocol}' is not supported."));
                                        return false;
                                    }

                                    if (!Protocol.IsVersionSupported(handshakeRequestMessage.Version))
                                    {
                                        Log.ProtocolVersionFailed(_logger, handshakeRequestMessage.Protocol, handshakeRequestMessage.Version);
                                        await WriteHandshakeResponseAsync(new HandshakeResponseMessage(
                                            $"The server does not support version {handshakeRequestMessage.Version} of the '{handshakeRequestMessage.Protocol}' protocol."));
                                        return false;
                                    }

                                    // If there's a transfer format feature, we need to check if we're compatible and set the active format.
                                    // If there isn't a feature, it means that the transport supports binary data and doesn't need us to tell them
                                    // what format we're writing.
                                    var transferFormatFeature = Features.Get<ITransferFormatFeature>();
                                    if (transferFormatFeature != null)
                                    {
                                        if ((transferFormatFeature.SupportedFormats & Protocol.TransferFormat) == 0)
                                        {
                                            Log.HandshakeFailed(_logger, null);
                                            await WriteHandshakeResponseAsync(new HandshakeResponseMessage($"Cannot use the '{Protocol.Name}' protocol on the current transport. The transport does not support '{Protocol.TransferFormat}' transfer format."));
                                            return false;
                                        }

                                        transferFormatFeature.ActiveFormat = Protocol.TransferFormat;
                                    }

                                    _cachedPingMessage = Protocol.GetMessageBytes(PingMessage.Instance);

                                    UserIdentifier = userIdProvider.GetUserId(this);

                                    // != true needed because it could be null (which we treat as false)
                                    if (Features.Get<IConnectionInherentKeepAliveFeature>()?.HasInherentKeepAlive != true)
                                    {
                                        // Only register KeepAlive after protocol handshake otherwise KeepAliveTick could try to write without having a ProtocolReaderWriter
                                        Features.Get<IConnectionHeartbeatFeature>()?.OnHeartbeat(state => ((HubConnectionContext)state).KeepAliveTick(), this);
                                    }

                                    Log.HandshakeComplete(_logger, Protocol.Name);

                                    await WriteHandshakeResponseAsync(HandshakeResponseMessage.Empty);
                                    return true;
                                }
                                else if (overLength)
                                {
                                    Log.HandshakeSizeLimitExceeded(_logger, _maxMessageSize.Value);
                                    await WriteHandshakeResponseAsync(new HandshakeResponseMessage("Handshake was canceled."));
                                    return false;
                                }
                            }

                            if (result.IsCompleted)
                            {
                                // connection was closed before we ever received a response
                                // can't send a handshake response because there is no longer a connection
                                Log.HandshakeFailed(_logger, null);
                                return false;
                            }
                        }
                        finally
                        {
                            input.AdvanceTo(consumed, examined);
                        }
                    }
                }
            }
            catch (OperationCanceledException)
            {
                Log.HandshakeCanceled(_logger);
                await WriteHandshakeResponseAsync(new HandshakeResponseMessage("Handshake was canceled."));
                return false;
            }
            catch (Exception ex)
            {
                Log.HandshakeFailed(_logger, ex);
                var errorMessage = ErrorMessageHelper.BuildErrorMessage("An unexpected error occurred during connection handshake.", ex, enableDetailedErrors);
                await WriteHandshakeResponseAsync(new HandshakeResponseMessage(errorMessage));
                return false;
            }
        }

        // Used by the HubConnectionHandler only
        internal Task AbortAsync()
        {
<<<<<<< HEAD
            AbortAllowReconnect();
=======
            Abort();
>>>>>>> 8211a1c3

            // Acquire lock to make sure all writes are completed
            if (!_writeLock.Wait(0))
            {
                return AbortAsyncSlow();
            }
<<<<<<< HEAD
=======

>>>>>>> 8211a1c3
            _writeLock.Release();
            return _abortCompletedTcs.Task;
        }

        private async Task AbortAsyncSlow()
        {
            await _writeLock.WaitAsync();
            _writeLock.Release();
            await _abortCompletedTcs.Task;
        }

        private void KeepAliveTick()
        {
            var currentTime = DateTime.UtcNow.Ticks;

            // Implements the keep-alive tick behavior
            // Each tick, we check if the time since the last send is larger than the keep alive duration (in ticks).
            // If it is, we send a ping frame, if not, we no-op on this tick. This means that in the worst case, the
            // true "ping rate" of the server could be (_hubOptions.KeepAliveInterval + HubEndPoint.KeepAliveTimerInterval),
            // because if the interval elapses right after the last tick of this timer, it won't be detected until the next tick.

            if (currentTime - Volatile.Read(ref _lastSendTimeStamp) > _keepAliveInterval)
            {
                // Haven't sent a message for the entire keep-alive duration, so send a ping.
                // If the transport channel is full, this will fail, but that's OK because
                // adding a Ping message when the transport is full is unnecessary since the
                // transport is still in the process of sending frames.
                _ = TryWritePingAsync();

                // We only update the timestamp here, because updating on each sent message is bad for performance
                // There can be a lot of sent messages per 15 seconds
                Volatile.Write(ref _lastSendTimeStamp, currentTime);
            }
        }

        internal void StartClientTimeout()
        {
            if (_clientTimeoutActive)
            {
                return;
            }
            _clientTimeoutActive = true;
            Features.Get<IConnectionHeartbeatFeature>()?.OnHeartbeat(state => ((HubConnectionContext)state).CheckClientTimeout(), this);
        }

        private void CheckClientTimeout()
        {
            if (Debugger.IsAttached)
            {
                return;
            }

            if (_useAbsoluteClientTimeout)
            {
                // If it's been too long since we've heard from the client, then close this
                if (DateTime.UtcNow.Ticks - Volatile.Read(ref _lastReceivedTimeStamp) > _clientTimeoutInterval)
                {
                    if (!_receivedMessageThisInterval)
                    {
                        Log.ClientTimeout(_logger, TimeSpan.FromTicks(_clientTimeoutInterval));
                        AbortAllowReconnect();
                    }

                    _receivedMessageThisInterval = false;
                    Volatile.Write(ref _lastReceivedTimeStamp, DateTime.UtcNow.Ticks);
                }
            }
            else
            {
                lock (_receiveMessageTimeoutLock)
                {
                    if (_receivedMessageTimeoutEnabled)
                    {
                        _receivedMessageElapsedTicks = DateTime.UtcNow.Ticks - _receivedMessageTimestamp;

                        if (_receivedMessageElapsedTicks >= _clientTimeoutInterval)
                        {
                            Log.ClientTimeout(_logger, TimeSpan.FromTicks(_clientTimeoutInterval));
                            AbortAllowReconnect();
                        }
                    }
                }
            }
        }

        private static void AbortConnection(object state)
        {
            var connection = (HubConnectionContext)state;

            try
            {
                connection._connectionAbortedTokenSource.Cancel();
            }
            catch (Exception ex)
            {
                Log.AbortFailed(connection._logger, ex);
            }
            finally
            {
                _ = InnerAbortConnection(connection);

                // Use _streamTracker to avoid lazy init from StreamTracker getter if it doesn't exist
                if (connection._streamTracker != null)
                {
                    connection._streamTracker.CompleteAll(new OperationCanceledException("The underlying connection was closed."));
                }
            }

            static async Task InnerAbortConnection(HubConnectionContext connection)
            {
                // We lock to make sure all writes are done before triggering the completion of the pipe
                await connection._writeLock.WaitAsync();
                try
                {
                    // Communicate the fact that we're finished triggering abort callbacks
                    // HubOnDisconnectedAsync is waiting on this to complete the Pipe
                    connection._abortCompletedTcs.TrySetResult(null);
                }
                finally
                {
                    connection._writeLock.Release();
                }
            }
        }

        internal void ResetClientTimeout()
        {
            _receivedMessageThisInterval = true;
        }

        internal void BeginClientTimeout()
        {
            // check if new timeout behavior is in use
            if (!_useAbsoluteClientTimeout)
            {
                lock (_receiveMessageTimeoutLock)
                {
                    _receivedMessageTimeoutEnabled = true;
                    _receivedMessageTimestamp = DateTime.UtcNow.Ticks;
                }
            }
        }

        internal void StopClientTimeout()
        {
            // check if new timeout behavior is in use
            if (!_useAbsoluteClientTimeout)
            {
                lock (_receiveMessageTimeoutLock)
                {
                    // we received a message so stop the timer and reset it
                    // it will resume after the message has been processed
                    _receivedMessageElapsedTicks = 0;
                    _receivedMessageTimestamp = 0;
                    _receivedMessageTimeoutEnabled = false;
                }
            }
            finally
            {
                _ = InnerAbortConnection(connection);
            }
        }

        private static async Task InnerAbortConnection(HubConnectionContext connection)
        {
            // We lock to make sure all writes are done before triggering the completion of the pipe
            await connection._writeLock.WaitAsync();
            try
            {
                // Communicate the fact that we're finished triggering abort callbacks
                // HubOnDisconnectedAsync is waiting on this to complete the Pipe
                connection._abortCompletedTcs.TrySetResult(null);
            }
            finally
            {
                connection._writeLock.Release();
            }
        }

        private static class Log
        {
            // Category: HubConnectionContext
            private static readonly Action<ILogger, string, Exception> _handshakeComplete =
                LoggerMessage.Define<string>(LogLevel.Debug, new EventId(1, "HandshakeComplete"), "Completed connection handshake. Using HubProtocol '{Protocol}'.");

            private static readonly Action<ILogger, Exception> _handshakeCanceled =
                LoggerMessage.Define(LogLevel.Debug, new EventId(2, "HandshakeCanceled"), "Handshake was canceled.");

            private static readonly Action<ILogger, Exception> _sentPing =
                LoggerMessage.Define(LogLevel.Trace, new EventId(3, "SentPing"), "Sent a ping message to the client.");

            private static readonly Action<ILogger, Exception> _transportBufferFull =
                LoggerMessage.Define(LogLevel.Debug, new EventId(4, "TransportBufferFull"), "Unable to send Ping message to client, the transport buffer is full.");

            private static readonly Action<ILogger, Exception> _handshakeFailed =
                LoggerMessage.Define(LogLevel.Debug, new EventId(5, "HandshakeFailed"), "Failed connection handshake.");

            private static readonly Action<ILogger, Exception> _failedWritingMessage =
                LoggerMessage.Define(LogLevel.Debug, new EventId(6, "FailedWritingMessage"), "Failed writing message. Aborting connection.");

            private static readonly Action<ILogger, string, int, Exception> _protocolVersionFailed =
                LoggerMessage.Define<string, int>(LogLevel.Debug, new EventId(7, "ProtocolVersionFailed"), "Server does not support version {Version} of the {Protocol} protocol.");

            private static readonly Action<ILogger, Exception> _abortFailed =
                LoggerMessage.Define(LogLevel.Trace, new EventId(8, "AbortFailed"), "Abort callback failed.");

            private static readonly Action<ILogger, int, Exception> _clientTimeout =
                LoggerMessage.Define<int>(LogLevel.Debug, new EventId(9, "ClientTimeout"), "Client timeout ({ClientTimeout}ms) elapsed without receiving a message from the client. Closing connection.");

            private static readonly Action<ILogger, long, Exception> _handshakeSizeLimitExceeded =
                LoggerMessage.Define<long>(LogLevel.Debug, new EventId(10, "HandshakeSizeLimitExceeded"), "The maximum message size of {MaxMessageSize}B was exceeded while parsing the Handshake. The message size can be configured in AddHubOptions.");

            public static void HandshakeComplete(ILogger logger, string hubProtocol)
            {
                _handshakeComplete(logger, hubProtocol, null);
            }

            public static void HandshakeCanceled(ILogger logger)
            {
                _handshakeCanceled(logger, null);
            }

            public static void SentPing(ILogger logger)
            {
                _sentPing(logger, null);
            }

            public static void TransportBufferFull(ILogger logger)
            {
                _transportBufferFull(logger, null);
            }

            public static void HandshakeFailed(ILogger logger, Exception exception)
            {
                _handshakeFailed(logger, exception);
            }

            public static void FailedWritingMessage(ILogger logger, Exception exception)
            {
                _failedWritingMessage(logger, exception);
            }

            public static void ProtocolVersionFailed(ILogger logger, string protocolName, int version)
            {
                _protocolVersionFailed(logger, protocolName, version, null);
            }

            public static void AbortFailed(ILogger logger, Exception exception)
            {
                _abortFailed(logger, exception);
            }

            public static void ClientTimeout(ILogger logger, TimeSpan timeout)
            {
                _clientTimeout(logger, (int)timeout.TotalMilliseconds, null);
            }

            public static void HandshakeSizeLimitExceeded(ILogger logger, long maxMessageSize)
            {
                _handshakeSizeLimitExceeded(logger, maxMessageSize, null);
            }
        }
    }
}<|MERGE_RESOLUTION|>--- conflicted
+++ resolved
@@ -42,7 +42,6 @@
         private long _lastReceivedTimeStamp = DateTime.UtcNow.Ticks;
         private bool _receivedMessageThisInterval = false;
         private ReadOnlyMemory<byte> _cachedPingMessage;
-<<<<<<< HEAD
         private bool _clientTimeoutActive;
         private volatile bool _connectionAborted;
         private volatile bool _allowReconnect = true;
@@ -51,9 +50,6 @@
         private bool _receivedMessageTimeoutEnabled = false;
         private long _receivedMessageElapsedTicks = 0;
         private long _receivedMessageTimestamp;
-=======
-        private volatile bool _connectionAborted;
->>>>>>> 8211a1c3
 
         /// <summary>
         /// Initializes a new instance of the <see cref="HubConnectionContext"/> class.
@@ -219,11 +215,7 @@
             {
                 Log.FailedWritingMessage(_logger, ex);
 
-<<<<<<< HEAD
                 AbortAllowReconnect();
-=======
-                Abort();
->>>>>>> 8211a1c3
 
                 return new ValueTask<FlushResult>(new FlushResult(isCanceled: false, isCompleted: true));
             }
@@ -242,11 +234,7 @@
             {
                 Log.FailedWritingMessage(_logger, ex);
 
-<<<<<<< HEAD
                 AbortAllowReconnect();
-=======
-                Abort();
->>>>>>> 8211a1c3
 
                 return new ValueTask<FlushResult>(new FlushResult(isCanceled: false, isCompleted: true));
             }
@@ -262,11 +250,7 @@
             {
                 Log.FailedWritingMessage(_logger, ex);
 
-<<<<<<< HEAD
                 AbortAllowReconnect();
-=======
-                Abort();
->>>>>>> 8211a1c3
             }
             finally
             {
@@ -292,12 +276,7 @@
             catch (Exception ex)
             {
                 Log.FailedWritingMessage(_logger, ex);
-<<<<<<< HEAD
                 AbortAllowReconnect();
-=======
-
-                Abort();
->>>>>>> 8211a1c3
             }
             finally
             {
@@ -308,11 +287,7 @@
         private async Task WriteSlowAsync(SerializedHubMessage message, CancellationToken cancellationToken)
         {
             // Failed to get the lock immediately when entering WriteAsync so await until it is available
-<<<<<<< HEAD
             await _writeLock.WaitAsync();
-=======
-            await _writeLock.WaitAsync(cancellationToken);
->>>>>>> 8211a1c3
 
             try
             {
@@ -326,12 +301,7 @@
             catch (Exception ex)
             {
                 Log.FailedWritingMessage(_logger, ex);
-<<<<<<< HEAD
                 AbortAllowReconnect();
-=======
-
-                Abort();
->>>>>>> 8211a1c3
             }
             finally
             {
@@ -368,12 +338,7 @@
             catch (Exception ex)
             {
                 Log.FailedWritingMessage(_logger, ex);
-<<<<<<< HEAD
                 AbortAllowReconnect();
-=======
-
-                Abort();
->>>>>>> 8211a1c3
             }
             finally
             {
@@ -409,7 +374,6 @@
         /// </summary>
         public virtual void Abort()
         {
-<<<<<<< HEAD
             _allowReconnect = false;
             AbortAllowReconnect();
         }
@@ -417,10 +381,6 @@
         private void AbortAllowReconnect()
         {
             _connectionAborted = true;
-=======
-            _connectionAborted = true;
-
->>>>>>> 8211a1c3
             // Cancel any current writes or writes that are about to happen and have already gone past the _connectionAborted bool
             // We have to do this outside of the lock otherwise it could hang if the write is observing backpressure
             _connectionContext.Transport.Output.CancelPendingFlush();
@@ -578,21 +538,13 @@
         // Used by the HubConnectionHandler only
         internal Task AbortAsync()
         {
-<<<<<<< HEAD
             AbortAllowReconnect();
-=======
-            Abort();
->>>>>>> 8211a1c3
 
             // Acquire lock to make sure all writes are completed
             if (!_writeLock.Wait(0))
             {
                 return AbortAsyncSlow();
             }
-<<<<<<< HEAD
-=======
-
->>>>>>> 8211a1c3
             _writeLock.Release();
             return _abortCompletedTcs.Task;
         }
