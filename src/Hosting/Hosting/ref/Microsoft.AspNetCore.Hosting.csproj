--- conflicted
+++ resolved
@@ -3,9 +3,8 @@
   <PropertyGroup>
     <TargetFrameworks>$(DefaultNetCoreTargetFramework)</TargetFrameworks>
   </PropertyGroup>
-<<<<<<< HEAD
-  <ItemGroup Condition="'$(TargetFramework)' == 'netcoreapp3.0'">
-    <Compile Include="Microsoft.AspNetCore.Hosting.netcoreapp3.0.cs" />
+  <ItemGroup Condition="'$(TargetFramework)' == '$(DefaultNetCoreTargetFramework)'">
+    <Compile Include="Microsoft.AspNetCore.Hosting.netcoreapp.cs" />
     <Compile Include="Microsoft.AspNetCore.Hosting.Manual.cs" />
     <Compile Include="../src/Properties/AssemblyInfo.cs" />
     <Reference Include="Microsoft.AspNetCore.Hosting.Abstractions" />
@@ -21,22 +20,5 @@
     <Reference Include="Microsoft.Extensions.Logging" />
     <Reference Include="Microsoft.Extensions.Options" />
     <Reference Include="Microsoft.Extensions.TypeNameHelper.Sources" />
-=======
-  <ItemGroup Condition="'$(TargetFramework)' == '$(DefaultNetCoreTargetFramework)'">
-    <Compile Include="Microsoft.AspNetCore.Hosting.netcoreapp.cs" />
-    <Reference Include="Microsoft.AspNetCore.Hosting.Abstractions"  />
-    <Reference Include="Microsoft.AspNetCore.Http.Extensions"  />
-    <Reference Include="Microsoft.AspNetCore.Http"  />
-    <Reference Include="Microsoft.Extensions.Configuration.EnvironmentVariables"  />
-    <Reference Include="Microsoft.Extensions.Configuration.FileExtensions"  />
-    <Reference Include="Microsoft.Extensions.Configuration"  />
-    <Reference Include="Microsoft.Extensions.DependencyInjection"  />
-    <Reference Include="Microsoft.Extensions.FileProviders.Physical"  />
-    <Reference Include="Microsoft.Extensions.FileProviders.Composite"  />
-    <Reference Include="Microsoft.Extensions.Hosting.Abstractions"  />
-    <Reference Include="Microsoft.Extensions.Logging"  />
-    <Reference Include="Microsoft.Extensions.Options"  />
-    <Reference Include="Microsoft.Extensions.TypeNameHelper.Sources"  />
->>>>>>> bc75981e
   </ItemGroup>
 </Project>