--- conflicted
+++ resolved
@@ -43,7 +43,7 @@
       <FilesToSign Include="Microsoft.Extensions.Options.DataAnnotations.dll"               Certificate="$(AssemblySigningCertName)" Container="Microsoft.AspNetCore.App" />
       <FilesToSign Include="Microsoft.Extensions.Options.dll"                               Certificate="$(AssemblySigningCertName)" Container="Microsoft.AspNetCore.App" />
       <FilesToSign Include="Microsoft.Extensions.Primitives.dll"                            Certificate="$(AssemblySigningCertName)" Container="Microsoft.AspNetCore.App" />
-<<<<<<< HEAD
+      <FilesToSign Include="Microsoft.Extensions.WebEncoders.dll"                           Certificate="$(AssemblySigningCertName)" Container="Microsoft.AspNetCore.App" />
     <!-- These files came from the aspnet/EntityFrameworkCore build, but have to be re-signed because we crossgen them. -->
       <FilesToSign Include="Microsoft.EntityFrameworkCore.Abstractions.dll"                 Certificate="$(AssemblySigningCertName)" Container="Microsoft.AspNetCore.App" />
       <FilesToSign Include="Microsoft.EntityFrameworkCore.Design.dll"                       Certificate="$(AssemblySigningCertName)" Container="Microsoft.AspNetCore.App" />
@@ -51,9 +51,6 @@
       <FilesToSign Include="Microsoft.EntityFrameworkCore.Relational.dll"                   Certificate="$(AssemblySigningCertName)" Container="Microsoft.AspNetCore.App" />
       <FilesToSign Include="Microsoft.EntityFrameworkCore.SqlServer.dll"                    Certificate="$(AssemblySigningCertName)" Container="Microsoft.AspNetCore.App" />
       <FilesToSign Include="Microsoft.EntityFrameworkCore.dll"                              Certificate="$(AssemblySigningCertName)" Container="Microsoft.AspNetCore.App" />
-=======
-      <FilesToSign Include="Microsoft.Extensions.WebEncoders.dll"                           Certificate="$(AssemblySigningCertName)" Container="Microsoft.AspNetCore.App" />
->>>>>>> 289050b9
 
     <!-- These files came from partner teams. They have to be re-signed because we crossgen them and redistributable them in our installers. -->
 
